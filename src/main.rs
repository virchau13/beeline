#![allow(clippy::type_complexity)]

mod camera;
mod collision;
mod death;
mod enemy;
mod level_select;
mod menu;
mod player;
mod pursue;
mod util;
mod world;

use benimator::AnimationPlugin;
use bevy::prelude::*;

use camera::CameraPlugin;
use collision::CollisionPlugin;
use death::DeathPlugin;
use enemy::EnemyPlugin;
use level_select::LevelSelectPlugin;
use menu::MenuPlugin;
use player::PlayerPlugin;
use world::WorldPlugin;

pub const NORMAL_BUTTON_COLOR: Color = Color::rgb(0.65, 0.8, 0.44);
pub const ACTIVE_BUTTON_COLOR: Color = Color::rgb(0.98, 0.82, 0.48);

#[derive(Debug, Clone, Hash, Eq, PartialEq)]
pub enum AppState {
    Menu,
    LevelSelect,
    Game,
    Death,
}

pub fn despawn_all(mut commands: Commands, entities: Query<Entity>) {
    for entity in entities.iter() {
        commands.entity(entity).despawn_recursive();
    }
}

fn main() {
    App::new()
        .add_plugins(DefaultPlugins)
        .add_state(AppState::Menu)
        .add_system_set(SystemSet::on_exit(AppState::Menu).with_system(despawn_all))
        .add_system_set(SystemSet::on_exit(AppState::LevelSelect).with_system(despawn_all))
<<<<<<< HEAD
        .add_system_set(SystemSet::on_exit(AppState::Game).with_system(despawn_all))
=======
        .add_system_set(SystemSet::on_exit(AppState::Death).with_system(despawn_all))
        .add_plugin(MenuPlugin)
>>>>>>> 4a08de98
        .add_plugin(AnimationPlugin::default())
        .add_plugin(CameraPlugin)
        .add_plugin(CollisionPlugin)
        .add_plugin(EnemyPlugin)
        .add_plugin(LevelSelectPlugin)
        .add_plugin(MenuPlugin)
        .add_plugin(PlayerPlugin)
        .add_plugin(WorldPlugin)
        .add_plugin(DeathPlugin)
        .run();
}<|MERGE_RESOLUTION|>--- conflicted
+++ resolved
@@ -46,12 +46,7 @@
         .add_state(AppState::Menu)
         .add_system_set(SystemSet::on_exit(AppState::Menu).with_system(despawn_all))
         .add_system_set(SystemSet::on_exit(AppState::LevelSelect).with_system(despawn_all))
-<<<<<<< HEAD
-        .add_system_set(SystemSet::on_exit(AppState::Game).with_system(despawn_all))
-=======
         .add_system_set(SystemSet::on_exit(AppState::Death).with_system(despawn_all))
-        .add_plugin(MenuPlugin)
->>>>>>> 4a08de98
         .add_plugin(AnimationPlugin::default())
         .add_plugin(CameraPlugin)
         .add_plugin(CollisionPlugin)
